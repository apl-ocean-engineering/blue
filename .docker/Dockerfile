--- conflicted
+++ resolved
@@ -13,19 +13,12 @@
     clang-format-14 \
     clang-tidy \
     clang-tools \
-<<<<<<< HEAD
     git \
-=======
-    python3-pip \
-    python3-dev \
-    python3-venv \
-    lsb-release \
-    wget \
->>>>>>> 96852e3a
     gnupg \
     lsb-release \
     python3-dev \
     python3-pip \
+    python3-venv \
     software-properties-common \
     sudo \
     wget \
@@ -77,7 +70,6 @@
 USER $USERNAME
 ENV USER=$USERNAME
 
-<<<<<<< HEAD
 # Install gstreamer
 RUN sudo apt-get -q update \
     && sudo apt-get -q -y upgrade \
@@ -96,17 +88,6 @@
     && sudo apt-get autoremove -y \
     && sudo apt-get clean -y \
     && sudo rm -rf /var/lib/apt/lists/*
-=======
-# Python in Ubuntu is now marked as a "Externally managed environment",
-# Per best practice, create a venv for local python packages
-#
-# These two ENVs effectively "activate" the venv for subsequent calls to
-# python/pip in the Dockerfile
-WORKDIR /home/$USERNAME
-ENV VIRTUAL_ENV=/home/$USERNAME/.venv/blue
-RUN python3 -m venv --system-site-packages --symlinks $VIRTUAL_ENV
-ENV PATH="$VIRTUAL_ENV/bin:$PATH"
->>>>>>> 96852e3a
 
 # Install MAVROS dependencies
 WORKDIR /home/$USERNAME
@@ -121,47 +102,6 @@
 # Install the Python requirements that aren't available as rosdeps
 RUN python3 -m pip install -r $(pwd)/src/blue/requirements-build.txt
 
-<<<<<<< HEAD
-=======
-# Install gstreamer
-RUN sudo apt-get -q update \
-    && sudo apt-get -q -y upgrade \
-    && sudo apt-get -q install --no-install-recommends -y \
-    python3-gi \
-    gstreamer1.0-tools \
-    gir1.2-gstreamer-1.0 \
-    gir1.2-gst-plugins-base-1.0 \
-    gstreamer1.0-plugins-good \
-    gstreamer1.0-plugins-ugly \
-    gstreamer1.0-plugins-bad \
-    gstreamer1.0-libav \
-    libgstreamer1.0-dev \
-    gstreamer1.0-gl \
-    libgstreamer-plugins-base1.0-dev \
-    && sudo apt-get autoremove -y \
-    && sudo apt-get clean -y \
-    && sudo rm -rf /var/lib/apt/lists/*
-
-# Manually install MAVROS from source in the ws_blue/ workspace
-WORKDIR $USER_WORKSPACE/src/
-ARG MAVROS_RELEASE=ros2
-ARG MAVLINK_RELEASE=release/rolling/mavlink
-RUN git clone --depth 1 -b ${MAVROS_RELEASE} https://github.com/mavlink/mavros.git
-RUN git clone --depth 1 --recursive -b ${MAVLINK_RELEASE} https://github.com/mavlink/mavlink-gbp-release.git mavlink
-# - mavgen uses future.standard_library for backwards compatibility with Python2;
-#   However, this caused issues with Python 3.12 installed in "noble".
-#   Comment those lines out in mavlink.
-#
-# - Fix linkage for yaml-cpp in mavros_extra_plugins
-RUN sed -i -e 's/^from future import standard_library/#from future import standard_library/' \
-    -e 's/standard_library.install_aliases()/#standard_library.install_aliases()/' \
-    mavlink/pymavlink/generator/mavgen.py && \
-    sed -i -e 's/^# find_package(yaml_cpp REQUIRED)/find_package(yaml-cpp REQUIRED)/' \
-    -e '/^ament_target_dependencies(mavros_extras_plugins$/i target_link_libraries(mavros_extras_plugins yaml-cpp::yaml-cpp)' \
-    -e '/^ament_target_dependencies(mavros_extras$/i target_link_libraries(mavros_extras yaml-cpp::yaml-cpp)' \
-    mavros/mavros_extras/CMakeLists.txt
-
->>>>>>> 96852e3a
 WORKDIR $USER_WORKSPACE
 RUN sudo apt-get -q update \
     && sudo apt-get -q -y upgrade \
@@ -184,18 +124,6 @@
 FROM robot AS desktop
 
 ENV DEBIAN_FRONTEND=noninteractive
-<<<<<<< HEAD
-ENV GZ_VERSION=garden
-
-# Install Gazebo Garden: https://gazebosim.org/docs/garden/install_ubuntu
-RUN sudo wget https://packages.osrfoundation.org/gazebo.gpg -O /usr/share/keyrings/pkgs-osrf-archive-keyring.gpg \
-    && echo "deb [arch=$(dpkg --print-architecture) signed-by=/usr/share/keyrings/pkgs-osrf-archive-keyring.gpg] http://packages.osrfoundation.org/gazebo/ubuntu-stable $(lsb_release -cs) main" | sudo tee /etc/apt/sources.list.d/gazebo-stable.list > /dev/null \
-    && sudo apt-get -q update \
-    && sudo apt-get -y --quiet --no-install-recommends install \
-    gz-garden \
-    libgz-sim7-dev \
-    libopencv-dev \
-=======
 ENV GZ_VERSION=harmonic
 
 # Install Gazebo Harmonic: https://gazebosim.org/docs/harmonic/install_ubuntu
@@ -211,25 +139,14 @@
     cppzmq-dev \
     gz-${GZ_VERSION} \
     python3-pexpect \
->>>>>>> 96852e3a
     python3-wxgtk4.0 \
     python3-future \
     rapidjson-dev \
-<<<<<<< HEAD
     rapidjson-dev \
     xterm \
     && sudo apt-get autoremove -y \
     && sudo apt-get clean -y \
     && sudo rm -rf /var/lib/apt/lists/*
-=======
-    xterm \
-    rapidjson-dev \
-    libopencv-dev \
-    && apt-get autoremove -y \
-    && apt-get clean -y \
-    && rm -rf /var/lib/apt/lists/*
-USER $USERNAME
->>>>>>> 96852e3a
 
 # Clone ArduSub
 # ArduSub is installed for simulation purposes ONLY

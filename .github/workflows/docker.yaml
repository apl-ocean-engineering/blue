--- conflicted
+++ resolved
@@ -62,7 +62,6 @@
         run: |
           echo "repository=${GITHUB_REPOSITORY@L}" >> $GITHUB_OUTPUT
 
-<<<<<<< HEAD
       # Set metadata for each stage-image separately
       -
         name: Set Docker metadata for "ci"
@@ -107,25 +106,6 @@
           bake-target: docker-metadata-action-desktop-nvidia
           tags: |
             type=raw,value=${{ matrix.ROS_DISTRO }}-desktop-nvidia
-=======
-      # tbd:  not sure how to update this for buildx
-      #
-      # metadata-action can be used with bake:
-      #  https://github.com/docker/metadata-action?tab=readme-ov-file#bake-definition
-      #
-      # But not quite sure how to handle multiple targets given we don't iterate
-      # through the stages at this level (it happens within bake)
-      #
-      -
-        name: Extract Docker metadata
-        if: env.PUSH == 'true'
-        id: meta
-        uses: docker/metadata-action@v5.5.1
-        with:
-          images: ghcr.io/${{ github.repository }}
-          tags: |
-            type=raw,value=${{ matrix.ROS_DISTRO }}-${{ matrix.stage }}
->>>>>>> f74c0603
 
       - if: github.event_name == 'push'
         name: Build and push (non PR)
@@ -137,7 +117,6 @@
           workdir: .docker
           files: |
             ./docker-bake.hcl
-<<<<<<< HEAD
             ${{ steps.meta-ci.outputs.bake-file }}
             ${{ steps.meta-robot.outputs.bake-file }}
             ${{ steps.meta-desktop.outputs.bake-file }}
@@ -146,18 +125,6 @@
           set: |
             *.cache-from=type=registry,ref=ghcr.io/${{ github.repository }}:cache-${{ matrix.ROS_DISTRO }}
             *.cache-to=type=registry,mode=max,ref=ghcr.io/${{ github.repository }}:cache-${{ matrix.ROS_DISTRO }}
-=======
-            ${{ steps.meta.outputs.bake-file }}
-          targets: |
-            ${{ matrix.stage }}
-          push: ${{ env.PUSH }}
-          set: |
-            *.cache-from=type=gha,scope=ci
-            *.cache-from=type=gha,scope=robot
-            *.cache-from=type=gha,scope=desktop
-            *.cache-from=type=gha,scope=desktop-nvidia
-            ${{ matrix.stage }}.cache-to=type=gha,mode=max,scope=${{ matrix.stage }}
->>>>>>> f74c0603
 
       # Pull request builds are not cached; and only built for AMD64
       - if: github.event_name == 'pull_request'
@@ -170,12 +137,6 @@
           workdir: .docker
           files: |
             ./docker-bake.hcl
-<<<<<<< HEAD
-=======
-            ${{ steps.meta.outputs.bake-file }}
-          targets: |
-            ${{ matrix.stage }}
->>>>>>> f74c0603
           set: |
             *.platform=linux/amd64
             *.cache-from=type=registry,ref=ghcr.io/${{ github.repository }}:cache-${{ matrix.ROS_DISTRO }}
